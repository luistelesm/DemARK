# -*- coding: utf-8 -*-
# ---
# jupyter:
#   jupytext:
<<<<<<< HEAD
=======
#     cell_metadata_filter: ExecuteTime,-autoscroll,collapsed
>>>>>>> 474f6f5b
#     cell_metadata_json: true
#     formats: ipynb,py:percent
#     notebook_metadata_filter: all,-widgets,-varInspector
#     text_representation:
#       extension: .py
#       format_name: percent
#       format_version: '1.3'
<<<<<<< HEAD
#       jupytext_version: 1.14.5
=======
#       jupytext_version: 1.11.2
>>>>>>> 474f6f5b
#   kernelspec:
#     display_name: Python 3 (ipykernel)
#     language: python
#     name: python3
#   language_info:
#     codemirror_mode:
#       name: ipython
#       version: 3
#     file_extension: .py
#     mimetype: text/x-python
#     name: python
#     nbconvert_exporter: python
#     pygments_lexer: ipython3
#     version: 3.8.16
# ---

# %% [markdown] {"jp-MarkdownHeadingCollapsed": true, "tags": []}
# # Lucas Asset Pricing Model
#
# ## A notebook by [Christopher D. Carroll](http://www.econ2.jhu.edu/people/ccarroll/) and [Mateo Velásquez-Giraldo](https://mv77.github.io/)
# ### Inspired by its [Quantecon counterpart](https://julia.quantecon.org/multi_agent_models/lucas_model.html)
#
# This notebook presents simple computational tools to solve an instance of Lucas's asset-pricing model for which there is no analytical solution: The case when the logarithm of the asset's dividend follows an autoregressive process of order 1,
# \begin{equation*}
<<<<<<< HEAD
# \ln d_{t+1} = \gamma + \alpha \ln d_t + \varepsilon_{t+1}, \qquad \varepsilon \sim \mathcal{N}(-\frac{\sigma^2}{2}, \sigma).
=======
# \ln d_{t+1} = \alpha \ln d_t + \varepsilon_{t+1}, \qquad \varepsilon \sim \mathcal{N}(\mu, \sigma^{2}).
>>>>>>> 474f6f5b
# \end{equation*}
#
# A presentation of this model can be found in [Christopher D. Carroll's lecture notes](http://www.econ2.jhu.edu/people/ccarroll/public/lecturenotes/AssetPricing/LucasAssetPrice/).
#
# Those notes [use the Bellman equation to derive](http://www.econ2.jhu.edu/people/ccarroll/public/lecturenotes/AssetPricing/LucasAssetPrice/#pofc) a relationship between the price of the asset in the current period $t$ and the next period $t+1$:
#
# \begin{equation*}
# P_{t} =
# \overbrace{\left(\frac{1}{1+\vartheta}\right)}
# ^{\beta}\mathbb{E}_{t}\left[ \frac{u^{\prime}(d_{t+1})}{u^{\prime}(d_t)} (P_{t+1} + d_{t+1}) \right]
# \end{equation*}
#
# The equilibrium pricing equation is a relationship between the price and the dividend (a "pricing kernel") $P^{*}(d)$ such that, if everyone _believes_ that to be the pricing kernel, everyone's Euler equation will be satisfied:
#
# \begin{equation*}
# P^*(d_t) = \left(\frac{1}{1+\vartheta}\right)\mathbb{E}_{t}\left[ \frac{u^{\prime}(d_{t+1})}{u^{\prime}(d_t)} (P^*(d_{t+1}) + d_{t+1}) \right]
# \end{equation*}
#
# As noted in the handout, there are some special circumstances in which it is possible to solve for $P^{*}$ analytically:
#
<<<<<<< HEAD
# | Shock Process     | CRRA    | Solution for Pricing Kernel                                          | 
# | ---               | ---     | ---                                                                  |
# | bounded           | 1 (log) | $P^*(d) = \frac{d}{\vartheta}$                                       |
# | lognormal, mean 1 | $\rho$  | $P^*(d) = d_t^\rho\ e^{\rho(\rho-1)\sigma^2/2}\frac{\beta}{1-\beta}$ |
=======
# | Shock Process | Mean Restrictions  | CRRA | Solution for Pricing Kernel $P^*(d)$  |
# | --- | :-- | :--  | :---:  |
# | bounded, IID, $\mathbb{E}[d]=\bar{d}$  | $0 < d < \infty$ | 1 (log) | $\vartheta^{-1}d$  |
# | lognormal, mean 1 | $\mu=-\sigma^{2}/2$  | $\rho$ | $\vartheta^{-1}{d_t^\rho}~e^{\rho(\rho-1)\sigma^2/2}$  |
# | lognormal mean $e^{\gamma}=\mathbb{E}[d_{t+1}/d_{t}]$  | ${\mu~=-\sigma^{2}/2+\gamma}$ |$\rho$ |  $\vartheta^{-1}d_t^{\rho}e^{\rho\gamma+\rho(\rho-1)\sigma^2/2}$  |
>>>>>>> 474f6f5b
#
# However, under most circumstances, the only way to obtain the pricing function $P^{*}$ is by solving for it numerically, as outlined below.

# %% [markdown]
# # Finding the equilibrium pricing function.
#
# We know that the equilibrium pricing function must satisfy the equation above. Let's define an operator that allows us to evaluate whether any candidate pricing function satisfies this requirement.
#
# Let $T$ be an operator which takes as argument a function and returns another function (these are usually called [functionals or higher-order functions](https://en.wikipedia.org/wiki/Functional_(mathematics))). For some function $f$, denote with $T[f]$ the function that results from applying $T$ to $f$. Then, for any real number $x$, $T[f](x)$ will be the real number that one obtains when the function $T[f]$ is given $x$ as an input.
#
# We define our particular operator as follows. For any function $g:\mathbb{R}\rightarrow\mathbb{R}$, $T[g]$ is obtained as
#
# \begin{equation*}
# \forall~d_t \in \mathbb{R},\,\,\,\, T[g](d_t) := \beta~\mathbb{E}_{t}\left[ \frac{u^{\prime}(d_{t+1})}{u^{\prime}(d_t)} (f(d_{t+1}) + d_{t+1}) \right].
# \end{equation*}
#
#
# We can use $T$ to re-express our pricing equation. If $P^*(\bullet)$ is our equilibrium pricing funtion, it must satisfy
#
# \begin{equation*}
# \forall~d_t,\,\,\,\,P^*(d_t) = \beta\mathbb{E}_{t}\left[ \frac{u^{\prime}(d_{t+1})}{u^{\prime}(d_t)} (P^*(d_{t+1}) + d_{t+1}) \right] = T[P^*](d_t).
# \end{equation*}
# or, expressed differently,
# \begin{equation*}
# P^* = T[P^*].
# \end{equation*}
#
# Our equilibrium pricing function is therefore a *fixed point* of the operator $T$.
#
# It turns out that $T$ is a [contraction mapping](https://en.wikipedia.org/wiki/Contraction_mapping). This is useful because it implies, through [Banach's fixed-point theorem](https://en.wikipedia.org/wiki/Contraction_mapping), that:
# - $T$ has **exactly one** fixed point.
# - Starting from an arbitrary function $f$, the sequence $\{T^n[f]\}_{n=1}^{\infty}$ converges to that fixed point.
#
# For our purposes, this translates to:
# - Our equilibrium pricing function not only exists, but is unique.
# - We can get arbitrarily close to the equilibrium pricing function by making some initial guess $f$ and applying the operator $T$ to it repeatedly.
#
# The code below creates a representation of our model and implements a solution routine to find $P^*$. The main components of this routine are:
#
# - `priceOnePeriod`: this is operator $T$ from above. It takes a function $f$, computes $\beta~\mathbb{E}_{t}\left[ \frac{u^{\prime}(d_{t+1})}{u^{\prime}(d_t)} (f(d_{t+1}) + d_{t+1}) \right]$ for a grid of $d_t$ values, and uses the result to construct a piecewise linear interpolator that approximates $T[f]$.
#
# - `solve`: this is our iterative solution procedure. It generates an initial guess $f$ and applies `priceOnePeriod` to it iteratively. At each application, it constructs a measure of how much the candidate pricing function changed. Once changes between successive iterations are small enough, it declares that the solution has converged.

# %% [markdown]
# # A computational representation of the problem and its solution.

# %% [markdown]
# `Uninteresting setup:`

<<<<<<< HEAD
# %% Preamble {"code_folding": [0], "jupyter": {"source_hidden": true}}
=======
# %% Preamble {"code_folding": [0], "tags": []}
>>>>>>> 474f6f5b
# Setup
import numpy as np
import matplotlib.pyplot as plt
from copy import copy

from HARK.rewards import CRRAutilityP
from HARK.distribution import Normal, calc_expectation
from HARK.interpolation import LinearInterp, ConstantFunction


# %% Definitions {"code_folding": [0]}
# A python class representing log-AR1 dividend processes.

class DivProcess:
<<<<<<< HEAD
    
    def __init__(self, α, σ, γ = 0.0, nApprox = 7):
        
=======
    def __init__(self, α, σ, μ=0.0, nApprox=7):

>>>>>>> 474f6f5b
        self.α = α
        self.σ = σ
        self.γ = γ
        self.nApprox = nApprox

        # Create a discrete approximation to the random shock
<<<<<<< HEAD
        self.ShkAppDstn = Normal(mu = -(σ**2)/2, sigma = σ).approx(N = nApprox)
        
    def getLogdGrid(self, n = 100):
        '''
        A method for creating a reasonable grid for log-dividends.
        '''
        μ = self.γ - (self.σ**2)/2
        uncond_sd = self.σ / np.sqrt(1 - self.α**2)
        uncond_mean = μ/(1-self.α)
        logDGrid = np.linspace(-5*uncond_sd, 5*uncond_sd, n) + uncond_mean
        return(logDGrid)
        
=======
        self.ShkAppDstn = Normal(mu=μ, sigma=σ).discretize(N=nApprox)

    def getLogdGrid(self, n=100):
        """
        A method for creating a reasonable grid for log-dividends.
        """
        uncond_sdev = self.σ / np.sqrt(1 - self.α**2)
        uncond_mean = self.μ / (1 - self.α)
        logDGrid = np.linspace(-5 * uncond_sdev, 5 * uncond_sdev, n) + uncond_mean
        return logDGrid


>>>>>>> 474f6f5b
# A class representing economies with Lucas' trees.
class LucasEconomy:
    """
    A representation of an economy in which there are Lucas trees
    whose dividends' logarithm follows an AR1 process.
    """

    def __init__(self, CRRA, DiscFac, DivProcess):

        self.CRRA = CRRA
        self.DiscFac = DiscFac
        self.DivProcess = DivProcess
        self.uP = lambda c: CRRAutilityP(c, self.CRRA)

    def priceOnePeriod(self, Pfunc_next, logDGrid):

        # Create a function that, given current dividends
        # and the value of next period's shock, returns
        # the discounted value derived from the asset next period.
        def discounted_value(shock, log_d_now):

            # Find dividends
<<<<<<< HEAD
            d_now = np.exp(log_d_now)    
            log_d_next = self.DivProcess.γ + self.DivProcess.α * log_d_now + shock
=======
            d_now = np.exp(log_d_now)
            log_d_next = self.DivProcess.α * log_d_now + shock
>>>>>>> 474f6f5b
            d_next = np.exp(log_d_next)

            # Payoff and sdf
            payoff_next = Pfunc_next(log_d_next) + d_next
            SDF = self.DiscFac * self.uP(d_next / d_now)

            return SDF * payoff_next

        # The price at a given d_t is the expectation of the discounted value.
        # Compute it at every d in our grid. The expectation is taken over next
        # period's shocks
        prices_now = calc_expectation(
            self.DivProcess.ShkAppDstn, discounted_value, logDGrid
        )

        # Create new interpolating price function
        Pfunc_now = LinearInterp(logDGrid, prices_now, lower_extrap=True)

        return Pfunc_now

    def solve(self, Pfunc_0=None, logDGrid=None, tol=1e-5, maxIter=500, disp=False):

        # Initialize the norm
        norm = tol + 1

        # Initialize Pfunc if initial guess is not provided
        if Pfunc_0 is None:
            Pfunc_0 = ConstantFunction(0.0)

        # Create a grid for log-dividends if one is not provided
        if logDGrid is None:
            logDGrid = self.DivProcess.getLogdGrid()

        # Initialize function and compute prices on the grid
        Pf_0 = copy(Pfunc_0)
        P_0 = Pf_0(logDGrid)

        it = 0
        while norm > tol and it < maxIter:

            # Apply the pricing equation
            Pf_next = self.priceOnePeriod(Pf_0, logDGrid)
            # Find new prices on the grid
            P_next = Pf_next(logDGrid)
            # Measure the change between price vectors
            norm = np.linalg.norm(P_0 - P_next)
            # Update price function and vector
            Pf_0 = Pf_next
            P_0 = P_next
            it = it + 1
            # Print iteration information
            if disp:
                print("Iter:" + str(it) + "   Norm = " + str(norm))

        if disp:
            if norm <= tol:
                print("Price function converged!")
            else:
                print("Maximum iterations exceeded!")

        self.EqlogPfun = Pf_0
        self.EqPfun = lambda d: self.EqlogPfun(np.log(d))


# %% [markdown]
# # Creating and solving an example economy with AR1 dividends
#
# An economy is fully specified by:
# - **The dividend process for the assets (trees)**: we assume that $\ln d_{t+1} = \alpha \ln d_t + \varepsilon_{t+1}$, $\varepsilon_{t+1}\sim\mathcal{N}(-\sigma^2/2,\sigma)$. We must create a dividend process specifying $\alpha$ and $\sigma_{\varepsilon}$.
# - **The coefficient of relative risk aversion (CRRA).**
# - **The time-discount factor ($\beta$).**

# %% Example {"code_folding": [0]}
# Create a log-AR1 process for dividends
DivProc = DivProcess(α=0.90, σ=0.1)

# Create an example economy
economy = LucasEconomy(CRRA=2, DiscFac=0.95, DivProcess=DivProc)


# %% [markdown]
# Once created, the economy can be 'solved', which means finding the equilibrium price kernel. The distribution of dividends at period $t+1$ depends on the value of dividends at $t$, which also determines the resources agents have available to buy trees. Thus, $d_t$ is a state variable for the economy. The pricing function gives the price of trees that equates their demand and supply at every level of current dividends $d_t$.

# %% Solution {"code_folding": [0]}
# Solve the economy
economy.solve(disp=True)

# After the economy is solved, we can use its Equilibrium price function
d = 1
print("P({}) = {}".format(d, economy.EqPfun(d)))


# %% [markdown]
# ## The effect of risk aversion.
#
# [The notes](http://www.econ2.jhu.edu/people/ccarroll/public/lecturenotes/AssetPricing/LucasAssetPrice/) discuss the surprising implication that an increase in the coefficient of relative risk aversion $\rho$ leads to higher prices for the risky trees! This is demonstrated below.

# %% {"code_folding": [0]}
# Create two economies with different risk aversion
Disc = 0.95
LowCRRAEcon = LucasEconomy(CRRA=2, DiscFac=Disc, DivProcess=DivProc)
HighCRRAEcon = LucasEconomy(CRRA=4, DiscFac=Disc, DivProcess=DivProc)

# Solve both
LowCRRAEcon.solve()
HighCRRAEcon.solve()

# Plot the pricing functions for both
dGrid = np.linspace(0.5, 2.5, 30)
plt.figure()
plt.plot(dGrid, LowCRRAEcon.EqPfun(dGrid), label="Low CRRA")
plt.plot(dGrid, HighCRRAEcon.EqPfun(dGrid), label="High CRRA")
plt.legend()
plt.xlabel("$d_t$")
plt.ylabel("$P_t$")

# %% [markdown]
# # Testing our analytical solutions

# %% [markdown]
# ## 1. Log-utility
#
# The lecture notes show that with log-utility (a CRRA of $1$), the pricing kernel has a closed form expression: $$P^*(d_t) = \frac{d_t}{\vartheta}$$.
#
# We now compare our numerical solution with this analytical expression.

# %% {"code_folding": [0]}
# Create an economy with log utility and the same dividend process from before
logUtilEcon = LucasEconomy(CRRA=1, DiscFac=Disc, DivProcess=DivProc)
# Solve it
logUtilEcon.solve()

# Generate a function with our analytical solution
theta = 1 / Disc - 1


def aSol(d):
    return d / theta


# Get a grid for d over which to compare them
dGrid = np.exp(DivProc.getLogdGrid())

# Plot both
plt.figure()
plt.plot(dGrid, aSol(dGrid), "*", label="Analytical solution")
plt.plot(dGrid, logUtilEcon.EqPfun(dGrid), label="Numerical solution")
plt.legend()
plt.xlabel("$d_t$")
plt.ylabel("$P^*(d_t)$")

# %% [markdown]
#  ## 2. I.I.D dividends
#
#  We also found that, if $\ln d_{t+n}\sim \mathcal{N}(-\sigma^2/2, \sigma^2)$ for all $n$, the pricing kernel is exactly
#  \begin{equation*}
#  P^*(d_t) = d_t^\rho\times e^{\rho(\rho-1)\sigma^2/2}\frac{\beta}{1-\beta}.
#  \end{equation*}
#
#  We now our numerical solution for this case.

# %% {"code_folding": [0]}
# Create an i.i.d. dividend process
σ = 0.1
<<<<<<< HEAD
iidDivs = DivProcess(α = 0.0, σ = σ)
=======
iidDivs = DivProcess(α=0.0, μ=-(σ**2) / 2, σ=σ)
>>>>>>> 474f6f5b

# And an economy that embeds it
CRRA = 2
Disc = 0.9

iidEcon = LucasEconomy(CRRA=CRRA, DiscFac=Disc, DivProcess=iidDivs)
iidEcon.solve()

# Generate a function with our analytical solution
dTil = np.exp((σ**2) / 2 * CRRA * (CRRA - 1))


def aSolIID(d):
    return d**CRRA * dTil * Disc / (1 - Disc)


# Get a grid for d over which to compare them
dGrid = np.exp(iidDivs.getLogdGrid())

# Plot both
plt.figure()
plt.plot(dGrid, aSolIID(dGrid), "*", label="Analytical solution")
plt.plot(dGrid, iidEcon.EqPfun(dGrid), label="Numerical solution")
plt.legend()
plt.xlabel("$d_t$")
plt.ylabel("$P^*(d_t)$")

# %% [markdown]
# # Testing our approximation of the dividend process
#
# Hidden in the solution method implemented above is the fact that, in order to make expectations easy to compute, we discretize the random shock $\varepsilon_t$, which is to say, we create a discrete variable $\tilde{\varepsilon}$ that approximates the behavior of $\varepsilon_t$. This is done using a [Gauss-Hermite quadrature](https://en.wikipedia.org/wiki/Gauss%E2%80%93Hermite_quadrature).
#
# A parameter for the numerical solution is the number of different values that we allow our discrete approximation $\tilde{\varepsilon}$ to take, $n^{\#}$. We would expect a higher $n^#$ to improve our solution, as the discrete approximation of $\varepsilon_t$ improves. We test this below.

# %% {"code_folding": [0]}
# Increase CRRA to make the effect of uncertainty more evident.
CRRA = 10
Disc = 0.9
σ = 0.1
ns = [1, 2, 10]

#
dTil = np.exp((σ**2) / 2 * CRRA * (CRRA - 1))
fact = dTil * Disc


def aSolIID(d):
    return d**CRRA * dTil * Disc / (1 - Disc)


plt.figure()
for n in ns:
    iidDivs = DivProcess(α=0.0, μ=-(σ**2) / 2, σ=σ, nApprox=n)
    iidEcon = LucasEconomy(CRRA=CRRA, DiscFac=Disc, DivProcess=iidDivs)
    iidEcon.solve()
    plt.plot(dGrid, iidEcon.EqPfun(dGrid), label="Num.Sol. $n^\#$ = {}".format(n))

# Plot both
plt.plot(dGrid, aSolIID(dGrid), "*", label="Analytical solution")
plt.legend()
plt.xlabel("$d_t$")
plt.ylabel("$P^*(d_t)$")<|MERGE_RESOLUTION|>--- conflicted
+++ resolved
@@ -2,10 +2,6 @@
 # ---
 # jupyter:
 #   jupytext:
-<<<<<<< HEAD
-=======
-#     cell_metadata_filter: ExecuteTime,-autoscroll,collapsed
->>>>>>> 474f6f5b
 #     cell_metadata_json: true
 #     formats: ipynb,py:percent
 #     notebook_metadata_filter: all,-widgets,-varInspector
@@ -13,11 +9,7 @@
 #       extension: .py
 #       format_name: percent
 #       format_version: '1.3'
-<<<<<<< HEAD
 #       jupytext_version: 1.14.5
-=======
-#       jupytext_version: 1.11.2
->>>>>>> 474f6f5b
 #   kernelspec:
 #     display_name: Python 3 (ipykernel)
 #     language: python
@@ -42,11 +34,7 @@
 #
 # This notebook presents simple computational tools to solve an instance of Lucas's asset-pricing model for which there is no analytical solution: The case when the logarithm of the asset's dividend follows an autoregressive process of order 1,
 # \begin{equation*}
-<<<<<<< HEAD
 # \ln d_{t+1} = \gamma + \alpha \ln d_t + \varepsilon_{t+1}, \qquad \varepsilon \sim \mathcal{N}(-\frac{\sigma^2}{2}, \sigma).
-=======
-# \ln d_{t+1} = \alpha \ln d_t + \varepsilon_{t+1}, \qquad \varepsilon \sim \mathcal{N}(\mu, \sigma^{2}).
->>>>>>> 474f6f5b
 # \end{equation*}
 #
 # A presentation of this model can be found in [Christopher D. Carroll's lecture notes](http://www.econ2.jhu.edu/people/ccarroll/public/lecturenotes/AssetPricing/LucasAssetPrice/).
@@ -67,18 +55,11 @@
 #
 # As noted in the handout, there are some special circumstances in which it is possible to solve for $P^{*}$ analytically:
 #
-<<<<<<< HEAD
-# | Shock Process     | CRRA    | Solution for Pricing Kernel                                          | 
-# | ---               | ---     | ---                                                                  |
-# | bounded           | 1 (log) | $P^*(d) = \frac{d}{\vartheta}$                                       |
-# | lognormal, mean 1 | $\rho$  | $P^*(d) = d_t^\rho\ e^{\rho(\rho-1)\sigma^2/2}\frac{\beta}{1-\beta}$ |
-=======
 # | Shock Process | Mean Restrictions  | CRRA | Solution for Pricing Kernel $P^*(d)$  |
 # | --- | :-- | :--  | :---:  |
 # | bounded, IID, $\mathbb{E}[d]=\bar{d}$  | $0 < d < \infty$ | 1 (log) | $\vartheta^{-1}d$  |
 # | lognormal, mean 1 | $\mu=-\sigma^{2}/2$  | $\rho$ | $\vartheta^{-1}{d_t^\rho}~e^{\rho(\rho-1)\sigma^2/2}$  |
 # | lognormal mean $e^{\gamma}=\mathbb{E}[d_{t+1}/d_{t}]$  | ${\mu~=-\sigma^{2}/2+\gamma}$ |$\rho$ |  $\vartheta^{-1}d_t^{\rho}e^{\rho\gamma+\rho(\rho-1)\sigma^2/2}$  |
->>>>>>> 474f6f5b
 #
 # However, under most circumstances, the only way to obtain the pricing function $P^{*}$ is by solving for it numerically, as outlined below.
 
@@ -128,11 +109,7 @@
 # %% [markdown]
 # `Uninteresting setup:`
 
-<<<<<<< HEAD
-# %% Preamble {"code_folding": [0], "jupyter": {"source_hidden": true}}
-=======
 # %% Preamble {"code_folding": [0], "tags": []}
->>>>>>> 474f6f5b
 # Setup
 import numpy as np
 import matplotlib.pyplot as plt
@@ -147,21 +124,15 @@
 # A python class representing log-AR1 dividend processes.
 
 class DivProcess:
-<<<<<<< HEAD
     
     def __init__(self, α, σ, γ = 0.0, nApprox = 7):
         
-=======
-    def __init__(self, α, σ, μ=0.0, nApprox=7):
-
->>>>>>> 474f6f5b
         self.α = α
         self.σ = σ
         self.γ = γ
         self.nApprox = nApprox
 
         # Create a discrete approximation to the random shock
-<<<<<<< HEAD
         self.ShkAppDstn = Normal(mu = -(σ**2)/2, sigma = σ).approx(N = nApprox)
         
     def getLogdGrid(self, n = 100):
@@ -174,20 +145,6 @@
         logDGrid = np.linspace(-5*uncond_sd, 5*uncond_sd, n) + uncond_mean
         return(logDGrid)
         
-=======
-        self.ShkAppDstn = Normal(mu=μ, sigma=σ).discretize(N=nApprox)
-
-    def getLogdGrid(self, n=100):
-        """
-        A method for creating a reasonable grid for log-dividends.
-        """
-        uncond_sdev = self.σ / np.sqrt(1 - self.α**2)
-        uncond_mean = self.μ / (1 - self.α)
-        logDGrid = np.linspace(-5 * uncond_sdev, 5 * uncond_sdev, n) + uncond_mean
-        return logDGrid
-
-
->>>>>>> 474f6f5b
 # A class representing economies with Lucas' trees.
 class LucasEconomy:
     """
@@ -210,13 +167,8 @@
         def discounted_value(shock, log_d_now):
 
             # Find dividends
-<<<<<<< HEAD
             d_now = np.exp(log_d_now)    
             log_d_next = self.DivProcess.γ + self.DivProcess.α * log_d_now + shock
-=======
-            d_now = np.exp(log_d_now)
-            log_d_next = self.DivProcess.α * log_d_now + shock
->>>>>>> 474f6f5b
             d_next = np.exp(log_d_next)
 
             # Payoff and sdf
@@ -381,11 +333,7 @@
 # %% {"code_folding": [0]}
 # Create an i.i.d. dividend process
 σ = 0.1
-<<<<<<< HEAD
 iidDivs = DivProcess(α = 0.0, σ = σ)
-=======
-iidDivs = DivProcess(α=0.0, μ=-(σ**2) / 2, σ=σ)
->>>>>>> 474f6f5b
 
 # And an economy that embeds it
 CRRA = 2
